'use client'

import { MonitorSmartphone, Info } from 'lucide-react'
import { useRef } from 'react'
import { Controller } from 'react-hook-form'
import { type Control, type FieldPath, type FieldValues } from 'react-hook-form'
import { Autocomplete, type AutocompleteOptionBase } from '@/components/ui'
<<<<<<< HEAD
import { cn } from '@/lib/utils'
=======
import useLastUsedDevice from '@/hooks/useLastUsedDevice'
>>>>>>> fe32cadf
import { type Nullable } from '@/types/utils'
import LastUsedDeviceSelector from './LastUsedDeviceSelector'

export interface DeviceOption extends AutocompleteOptionBase {
  id: string
  modelName: string
  brand: {
    id: string
    name: string
  }
  soc: {
    id: string
    name: string
    manufacturer: string
  }
}

interface Props<TFieldValues extends FieldValues = FieldValues> {
  control: Control<TFieldValues>
  name: FieldPath<TFieldValues>
  selectedDevice: Nullable<DeviceOption>
  errorMessage?: string
  loadDeviceItems: (query: string) => Promise<DeviceOption[]>
  onDeviceSelect: (device: Nullable<DeviceOption>) => void
  deviceSearchTerm: string
  onFieldChange?: (value: string) => void
}

function DeviceSelector<TFieldValues extends FieldValues = FieldValues>(
  props: Props<TFieldValues>,
) {
  const {
    lastUsedDevice,
    setLastUsedDevice,
    isLoading: isLastUsedDeviceLoading,
  } = useLastUsedDevice()
  const fieldOnChangeRef = useRef<((value: string) => void) | null>(null)

  const handleLastUsedDeviceSelect = () => {
    if (!lastUsedDevice || !fieldOnChangeRef.current) return

    fieldOnChangeRef.current(lastUsedDevice.id)

    props.onDeviceSelect(lastUsedDevice)
  }

  return (
    <>
      <Controller
        name={props.name}
        control={props.control}
        render={({ field }) => {
          // Store the field onChange function in ref for last used device functionality
          fieldOnChangeRef.current = field.onChange

<<<<<<< HEAD
              props
                .loadDeviceItems(props.deviceSearchTerm)
                .then((devices) => {
                  const device = devices.find((d) => d.id === value)
                  if (device) props.onDeviceSelect(device)
                })
                .catch(console.error)
            }}
            loadItems={props.loadDeviceItems}
            optionToValue={(item) => item.id}
            optionToLabel={(item) => `${item.brand.name} ${item.modelName}`}
            customOptionRenderer={(item, isHighlighted) => (
              <div className="flex items-center justify-between w-full">
                <span className="font-medium">
                  {item.brand.name} {item.modelName}
                </span>
                <span
                  className={cn(
                    'text-sm italic ml-2',
                    isHighlighted
                      ? 'text-blue-600 dark:text-blue-300'
                      : 'text-gray-500 dark:text-gray-400',
                  )}
                >
                  {item.soc.manufacturer} {item.soc.name}
                </span>
              </div>
            )}
            placeholder="Search for a device..."
            minCharsToTrigger={2}
          />
        )}
=======
          return (
            <Autocomplete<DeviceOption>
              label="Device"
              leftIcon={<MonitorSmartphone className="w-5 h-5" />}
              value={field.value}
              onChange={(value) => {
                field.onChange(value)
                // Find and set the selected device
                if (!value) {
                  props.onDeviceSelect(null)
                  return
                }

                props
                  .loadDeviceItems(props.deviceSearchTerm)
                  .then((devices) => {
                    const device = devices.find((d) => d.id === value)
                    if (device) {
                      props.onDeviceSelect(device)
                      setLastUsedDevice(device)
                    }
                  })
              }}
              loadItems={props.loadDeviceItems}
              optionToValue={(item) => item.id}
              optionToLabel={(item) => `${item.brand.name} ${item.modelName}`}
              customOptionRenderer={(item, isHighlighted) => (
                <div className="flex items-center justify-between w-full">
                  <span className="font-medium">
                    {item.brand.name} {item.modelName}
                  </span>
                  <span
                    className={`text-sm italic ml-2 ${
                      isHighlighted
                        ? 'text-blue-600 dark:text-blue-300'
                        : 'text-gray-500 dark:text-gray-400'
                    }`}
                  >
                    {item.soc.manufacturer} {item.soc.name}
                  </span>
                </div>
              )}
              placeholder="Search for a device..."
              minCharsToTrigger={2}
            />
          )
        }}
      />

      <LastUsedDeviceSelector
        lastUsedDevice={lastUsedDevice}
        onSelectLastUsedDevice={handleLastUsedDeviceSelect}
        isLoading={isLastUsedDeviceLoading}
>>>>>>> fe32cadf
      />

      {props.errorMessage && (
        <p className="text-red-500 text-xs mt-1">{props.errorMessage}</p>
      )}
      {props.selectedDevice && (
        <div className="mt-2 p-3 bg-green-50 dark:bg-green-900/20 rounded-lg border border-green-200 dark:border-green-800">
          <div className="flex items-center text-sm text-green-700 dark:text-green-300">
            <Info className="w-4 h-4 mr-2" />
            <span>
              Selected:{' '}
              <strong>
                {props.selectedDevice.brand.name}{' '}
                {props.selectedDevice.modelName}
              </strong>{' '}
              with{' '}
              <strong>
                {props.selectedDevice.soc.manufacturer}{' '}
                {props.selectedDevice.soc.name}
              </strong>{' '}
              SoC
            </span>
          </div>
        </div>
      )}
    </>
  )
}

export default DeviceSelector<|MERGE_RESOLUTION|>--- conflicted
+++ resolved
@@ -5,11 +5,7 @@
 import { Controller } from 'react-hook-form'
 import { type Control, type FieldPath, type FieldValues } from 'react-hook-form'
 import { Autocomplete, type AutocompleteOptionBase } from '@/components/ui'
-<<<<<<< HEAD
-import { cn } from '@/lib/utils'
-=======
 import useLastUsedDevice from '@/hooks/useLastUsedDevice'
->>>>>>> fe32cadf
 import { type Nullable } from '@/types/utils'
 import LastUsedDeviceSelector from './LastUsedDeviceSelector'
 
@@ -65,40 +61,6 @@
           // Store the field onChange function in ref for last used device functionality
           fieldOnChangeRef.current = field.onChange
 
-<<<<<<< HEAD
-              props
-                .loadDeviceItems(props.deviceSearchTerm)
-                .then((devices) => {
-                  const device = devices.find((d) => d.id === value)
-                  if (device) props.onDeviceSelect(device)
-                })
-                .catch(console.error)
-            }}
-            loadItems={props.loadDeviceItems}
-            optionToValue={(item) => item.id}
-            optionToLabel={(item) => `${item.brand.name} ${item.modelName}`}
-            customOptionRenderer={(item, isHighlighted) => (
-              <div className="flex items-center justify-between w-full">
-                <span className="font-medium">
-                  {item.brand.name} {item.modelName}
-                </span>
-                <span
-                  className={cn(
-                    'text-sm italic ml-2',
-                    isHighlighted
-                      ? 'text-blue-600 dark:text-blue-300'
-                      : 'text-gray-500 dark:text-gray-400',
-                  )}
-                >
-                  {item.soc.manufacturer} {item.soc.name}
-                </span>
-              </div>
-            )}
-            placeholder="Search for a device..."
-            minCharsToTrigger={2}
-          />
-        )}
-=======
           return (
             <Autocomplete<DeviceOption>
               label="Device"
@@ -121,6 +83,7 @@
                       setLastUsedDevice(device)
                     }
                   })
+                  .catch(console.error)
               }}
               loadItems={props.loadDeviceItems}
               optionToValue={(item) => item.id}
@@ -152,7 +115,6 @@
         lastUsedDevice={lastUsedDevice}
         onSelectLastUsedDevice={handleLastUsedDeviceSelect}
         isLoading={isLastUsedDeviceLoading}
->>>>>>> fe32cadf
       />
 
       {props.errorMessage && (
