--- conflicted
+++ resolved
@@ -9,13 +9,6 @@
   game: Game & {
     system?: { name: string } | null
     _count: { listings: number }
-<<<<<<< HEAD
-=======
-    status?: string
-    submittedBy?: string | null
-    boxartUrl?: string | null
-    bannerUrl?: string | null
->>>>>>> 4057b9b7
   }
 }
 
