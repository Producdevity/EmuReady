/* eslint-env serviceworker */
/* global self, caches, clients */
// @ts-check
/// <reference lib="webworker" />

/* ------------------------------------------------------------------ */
/* Custom typedefs so the IDE knows about Service-Worker-only fields. */
/* ------------------------------------------------------------------ */

/**
 * Base event for Service Worker listeners (adds waitUntil).
 * @typedef {Event & { waitUntil(promise: Promise<any>): void }} SWExtendableEvent
 */

/**
 * Fetch event (adds request and respondWith).
 * @typedef {SWExtendableEvent & {
 *   request: Request,
 *   respondWith(value: Response|Promise<Response>): void
 * }} SWFetchEvent
 */

/**
 * Push event (adds data with json()).
 * @typedef {SWExtendableEvent & {
 *   data: { json(): any } | null
 * }} SWPushEvent
 */

/**
 * Notification-click event (adds notification).
 * @typedef {SWExtendableEvent & {
 *   notification: Notification
 * }} SWNotificationClickEvent
 */

/* ------------------------------------------------------------------ */
/* EmuReady Service Worker.                                           */
/* ------------------------------------------------------------------ */

/** Name of the runtime cache used by this Service Worker. */
<<<<<<< HEAD
const CACHE_NAME = 'emuready_v0.7.27'
=======
const CACHE_NAME = 'emuready_v0.7.28'
>>>>>>> 6ab253a5

/** URLs cached during the installation step. */
const urlsToCache = [
  '/favicon/favicon-16x16.png',
  '/favicon/favicon-32x32.png',
  '/favicon/apple-touch-icon.png',
  '/favicon/android-chrome-192x192.png',
  '/favicon/android-chrome-512x512.png',
]

/**
 * Install event: pre-cache static assets.
 * Fails the installation if **any** listed asset cannot be cached so that
 * a bad deploy rolls back automatically.
 * @param {SWExtendableEvent} event
 */
self.addEventListener(
  'install',
  /** @param {SWExtendableEvent} event */ (event) => {
    self.skipWaiting()
    event.waitUntil(
      caches.open(CACHE_NAME).then((cache) => cache.addAll(urlsToCache)),
    )
  },
)

/**
 * Activate event: delete old caches and take control immediately.
 * @param {SWExtendableEvent} event
 */
self.addEventListener(
  'activate',
  /** @param {SWExtendableEvent} event */ (event) => {
    event.waitUntil(
      (async () => {
        const cacheNames = await caches.keys()
        await Promise.all(
          cacheNames
            .filter((cacheName) => cacheName !== CACHE_NAME)
            .map((cacheName) => caches.delete(cacheName)),
        )
        await clients.claim()
      })(),
    )
  },
)

/**
 * Fetch event:
 *   • Navigations (HTML) are left to the network (no caching).
 *   • Same‑origin asset GETs use cache‑first, then network.
 * @param {SWFetchEvent} event - The fetch event triggered by the browser.
 */
self.addEventListener(
  'fetch',
  /** @param {SWFetchEvent} event */ (event) => {
    // Only handle GET for http(s) and same‑origin assets.
    if (event.request.method !== 'GET') return
    if (
      !event.request.url.startsWith('http://') &&
      !event.request.url.startsWith('https://')
    )
      return

    const url = new URL(event.request.url)
    if (url.origin !== self.location.origin) return

    // Never cache navigations (dynamic HTML).
    if (event.request.mode === 'navigate') return

    event.respondWith(
      caches.match(event.request).then((cached) => {
        if (cached) return cached

        const fetchRequest = event.request.clone()
        return fetch(fetchRequest).then((netRes) => {
          if (!netRes || netRes.status !== 200 || netRes.type !== 'basic')
            return netRes

          const resClone = netRes.clone()
          caches.open(CACHE_NAME).then((cache) => {
            cache.put(event.request, resClone).catch(() => {})
          })
          return netRes
        })
      }),
    )
  },
)

/**
 * Push event: display a notification (no‑op if payload missing).
 * @param {SWPushEvent} event
 */
self.addEventListener(
  'push',
  /** @param {SWPushEvent} event */ (event) => {
    if (!event.data) return

    /** @type {{title: string, body: string, url?: string}} */
    const data = event.data.json()

    /** @type {NotificationOptions} */
    const options = {
      body: data.body,
      icon: '/favicon/android-chrome-192x192.png',
      badge: '/favicon/android-chrome-192x192.png',
      vibrate: [100, 50, 100],
      data: { url: data.url || '/' },
    }

    event.waitUntil(self.registration.showNotification(data.title, options))
  },
)

/**
 * Notification‑click event: focus an existing window if one is open, else open
 * a new one.
 * @param {SWNotificationClickEvent} event
 */
self.addEventListener(
  'notificationclick',
  /** @param {SWNotificationClickEvent} event */ (event) => {
    event.notification.close()
    event.waitUntil(
      clients
        .matchAll({ type: 'window', includeUncontrolled: true })
        .then((wins) => {
          for (const winClient of wins) {
            if (winClient.url === event.notification.data.url)
              return winClient.focus()
          }
          return clients.openWindow(event.notification.data.url)
        }),
    )
  },
)<|MERGE_RESOLUTION|>--- conflicted
+++ resolved
@@ -39,11 +39,7 @@
 /* ------------------------------------------------------------------ */
 
 /** Name of the runtime cache used by this Service Worker. */
-<<<<<<< HEAD
-const CACHE_NAME = 'emuready_v0.7.27'
-=======
 const CACHE_NAME = 'emuready_v0.7.28'
->>>>>>> 6ab253a5
 
 /** URLs cached during the installation step. */
 const urlsToCache = [
